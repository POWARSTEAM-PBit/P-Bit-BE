--- conflicted
+++ resolved
@@ -14,6 +14,7 @@
 from utils import LOGIN_SUCCESS_RESPONSE, INVALID_EMAIL_RESPONSE, UNAUTHORIZED_RESPONSES, USER_NOT_FOUND_RESPONSE
 
 
+router = APIRouter()
 router: APIRouter = APIRouter(prefix="/user")
 db_models.Base.metadata.create_all(bind=engine)
 
@@ -26,7 +27,6 @@
     password: str
     user_type: user_type
 
-<<<<<<< HEAD
 class user_register(BaseModel):
     first_name: str = Field(..., min_length=1, max_length=50)
     last_name: str = Field(..., min_length=1, max_length=50)
@@ -34,29 +34,11 @@
     user_id: str
     user_type: user_type # identify the user
 
-user_model_map = {
-=======
-router = APIRouter()
+user_model_id_map = {
+    user_type.TEACHER: (db_models.teacher, db_models.teacher.email),
+    user_type.STUDENT: (db_models.student, db_models.student.user_name),
+}
 
-@router.post(
-    "/login", 
-    tags=["user"], 
-    status_code=status.HTTP_200_OK,
-    responses={
-        200: LOGIN_SUCCESS_RESPONSE,
-        400: INVALID_EMAIL_RESPONSE,
-        401: UNAUTHORIZED_RESPONSES,
-        404: USER_NOT_FOUND_RESPONSE
-    }
-)
-async def login(user: user_login, request: Request, db: Session = Depends(get_db)) -> JSONResponse:
-    user_model_id_map = {
->>>>>>> a16294b7
-        user_type.TEACHER: (db_models.teacher, db_models.teacher.email),
-        user_type.STUDENT: (db_models.student, db_models.student.user_name),
-    }
-
-<<<<<<< HEAD
 def hash_password(plain_password: str): # Function to hash the password
     salt: bytes = bcrypt.gensalt()
     return bcrypt.hashpw(plain_password.encode('utf-8'), salt).decode('utf-8')
@@ -68,7 +50,7 @@
 @router.post("/register", tags=["user"], status_code=status.HTTP_201_CREATED)
 async def register(payload: user_register, db:Session = Depends(get_db)):
     
-    model_info = user_model_map.get(payload.user_type)
+    model_info = user_model_id_map.get(payload.user_type)
 
     if not model_info:
         return JSONResponse(content={'msg': "Invalid user type"}, status_code=status. HTTP_422_UNPROCESSABLE_ENTITY)
@@ -121,13 +103,20 @@
     return {'msg': "User registered successfully","user_type": payload.user_type.value, "id":identifier}
 
 
-@router.post("/login", tags=["user"], status_code=status.HTTP_200_OK)
+@router.post(
+    "/login", 
+    tags=["user"], 
+    status_code=status.HTTP_200_OK,
+    responses={
+        200: LOGIN_SUCCESS_RESPONSE,
+        400: INVALID_EMAIL_RESPONSE,
+        401: UNAUTHORIZED_RESPONSES,
+        404: USER_NOT_FOUND_RESPONSE
+    }
+)
 async def login(user: user_login, request: Request, db: Session = Depends(get_db)):
 
-    model_info = user_model_map.get(user.user_type)
-=======
     model_info = user_model_id_map.get(user.user_type)
->>>>>>> a16294b7
 
     if not model_info:
         content = api_resp(success=False, message="Invalid user type", error=error_resp(code=status.HTTP_401_UNAUTHORIZED)).dict()
@@ -154,18 +143,4 @@
         return JSONResponse(content=content, status_code=status.HTTP_401_UNAUTHORIZED)
     
     content = api_resp(success=True, message="Login successful", data={"api_key": str(uuid.uuid4())}).dict()
-    return JSONResponse(content=content, status_code=status.HTTP_200_OK)
-
-
-
-<<<<<<< HEAD
-    return {"message": api_key}
-=======
-
-def hash_password(plain_password: str): # Function to hash the password
-    salt: bytes = bcrypt.gensalt()
-    return bcrypt.hashpw(plain_password.encode('utf-8'), salt).decode('utf-8')
-
-def verify_password(plain_password: str, hashed_password: str): # Function to verify the password
-    return bcrypt.checkpw(plain_password.encode('utf-8'), hashed_password.encode('utf-8'))
->>>>>>> a16294b7
+    return JSONResponse(content=content, status_code=status.HTTP_200_OK)