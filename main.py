from fastapi import FastAPI
import routes.user as user
import routes.class_management as class_management
import routes.device as device
import routes.classroom_device as classroom_device
import routes.group as group
import routes.data as data
from fastapi.middleware.cors import CORSMiddleware

app = FastAPI()

# List the exact origins your frontend will be accessed from
# For example:
frontend_origins = [
    "http://13.239.216.36",      # your EC2 frontend HTTP (port 80)
    "http://localhost:3000",     # local dev frontend
    "http://ec2-13-239-216-36.ap-southeast-2.compute.amazonaws.com",
    "http://localhost:8000",
    "http://localhost:3000"
    # add other origins if needed, e.g. HTTPS or different ports
]

app.add_middleware(
    CORSMiddleware,
<<<<<<< HEAD
    allow_origins=["*"],  # Allow all origins for development; restrict in production
    allow_credentials=False,  # Must be False when using wildcard origins
=======
    allow_origins=["*"],
    allow_credentials=True,
>>>>>>> 67febf4b
    allow_methods=["GET", "POST", "PUT", "DELETE", "OPTIONS", "PATCH", "HEAD"],
    allow_headers=[
        "Accept",
        "Accept-Language",
        "Content-Language",
        "Content-Type",
        "Authorization",
        "X-Requested-With",
        "X-Device-Name",
        "X-Classroom-ID",
        "Origin",
        "Access-Control-Request-Method",
        "Access-Control-Request-Headers",
    ],
    expose_headers=["*"],
    max_age=86400,
)

# Include routers AFTER CORS middleware
app.include_router(user.router)
app.include_router(class_management.router)
app.include_router(device.router)
app.include_router(classroom_device.router)
app.include_router(group.router)
app.include_router(data.router)

@app.get("/")
def read_root():
    print("this is root")
    return {"message": "P-Bit WebApp Backend API"}

@app.get("/health")
def health_check():
    return {"status": "healthy", "message": "Backend is running"}<|MERGE_RESOLUTION|>--- conflicted
+++ resolved
@@ -22,13 +22,8 @@
 
 app.add_middleware(
     CORSMiddleware,
-<<<<<<< HEAD
     allow_origins=["*"],  # Allow all origins for development; restrict in production
-    allow_credentials=False,  # Must be False when using wildcard origins
-=======
-    allow_origins=["*"],
-    allow_credentials=True,
->>>>>>> 67febf4b
+    allow_credentials=True,  # Allow credentials for authentication
     allow_methods=["GET", "POST", "PUT", "DELETE", "OPTIONS", "PATCH", "HEAD"],
     allow_headers=[
         "Accept",
